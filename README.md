![Common Crawl Logo](https://cdn.prod.website-files.com/6479b8d98bf5dcb4a69c4f31/649b5869af56f6df617cfb1f_CC_Logo_Blue_Auto.svg)

# Common Crawl PySpark Examples

This project provides examples how to process the Common Crawl dataset with [Apache Spark](https://spark.apache.org/) and Python:

+ [count HTML tags](src/cc_pyspark/jobs/html_tag_count.py) in Common Crawl's raw response data (WARC files)

<<<<<<< HEAD
+ [count web server names](src/cc_pyspark/jobs/server_count.py) in Common Crawl's metadata (WAT files or WARC files)
=======
+ [count web server names](./server_count.py) in Common Crawl's metadata (HTTP headers in WAT or WARC files)
>>>>>>> 49daea0a

+ list host names and corresponding [IP addresses](src/cc_pyspark/jobs/server_ip_address.py) (WAT files or WARC files)

+ [word count](src/cc_pyspark/jobs/word_count.py) (term and document frequency) in Common Crawl's extracted text (WET files)

<<<<<<< HEAD
+ [extract links](src/cc_pyspark/jobs/wat_extract_links.py) from WAT files and [construct the (host-level) web graph](src/cc_pyspark/jobs/hostlinks_to_graph.py) – for further details about the web graphs see the project [cc-webgraph](https://github.com/commoncrawl/cc-webgraph)
=======
+ [md5sum](./md5sum.py) Run an external command (`md5sum`) on a list of files from a manifest – WARC, WET, WAT, or any other type of file.

+ [extract links](./wat_extract_links.py) from WAT files and [construct the (host-level) web graph](./hostlinks_to_graph.py) – for further details about the web graphs see the project [cc-webgraph](https://github.com/commoncrawl/cc-webgraph)
>>>>>>> 49daea0a

+ [WET extractor](./wet_extractor.py), using FastWARC and Resiliparse. See also [Using FastWARC](#using-fastwarc-to-read-warc-files).

+ work with the [columnar URL index](https://commoncrawl.org/2018/03/index-to-warc-files-and-urls-in-columnar-format/) (see also [cc-index-table](https://github.com/commoncrawl/cc-index-table) and the notes about [querying the columnar index](#querying-the-columnar-index)):

  - run a SQL query and [export the result as a table](src/cc_pyspark/jobs/cc_index_export.py)

  - select WARC records by a SQL query, parse the HTML, extract the text and [count words](src/cc_pyspark/jobs/cc_index_word_count.py). Alternatively, the first step (query the columnar index) can be executed using Amazon Athena. The list of WARC record coordinates (CSV or a table created by a CTAS statement) is then passed via `--csv` or `--input_table_format`) to the Spark job.

Further information about the examples and available options is shown via the [command-line option](#command-line-options) `--help`.

## Implementing a Custom Extractor

Extending the [CCSparkJob](src/cc_pyspark/sparkcc.py) isn't difficult and for many use cases it is sufficient to override a single method (`process_record`). Have a look at one of the examples, e.g. to [count HTML tags](src/cc_pyspark/jobs/html_tag_count.py).

## Setup

To develop and test locally, you'll need **Python>=3.9** and **Spark**. 

### JRE

Spark requires a 64-bit Java JRE (v8, 11, or 17 for Spark 3.5.7). Install this first. If you have an Apple Silicon device, Azul Zulu JRE is recommended for native architecture support. Ensure that either `java` is on your `$PATH` or the `$JAVA_HOME` env var points to your JRE.

### Python dependencies

Assuming you have Python already setup and a venv activated, install the `cc-pyspark` dependencies:

```
pip install -r requirements.txt
```

#### If you want to query the columnar index:
In addition to the above, [install S3 support libraries](#installation-of-s3-support-libraries) so that Spark can load the columnar index from S3.

### Spark

There are two ways to obtain Spark:
* manual installation / preinstallation
* as a pip package with `pip install`

#### For simple development or to get started quickly, the `pip install` route is recommended:

```bash
pip install pyspark==3.5.7
``` 

This will install v3.5.7 of [the PySpark python package](https://spark.apache.org/docs/latest/api/python/getting_started/index.html), which includes a local/client-only version of Spark and also adds `spark-submit` and `pyspark` to your `$PATH`. 

> If you need to interact with a remote Spark cluster, use a version of PySpark that matches the cluster version.

#### If Spark is already installed or if you want full tooling to configure a local Spark cluster:

Install Spark if (see the [Spark documentation](https://spark.apache.org/docs/latest/) for guidance). Then, ensure that `spark-submit` and `pyspark` are on your `$PATH`, or prepend `$SPARK_HOME/bin` when running eg `$SPARK_HOME/bin/spark-submit`.

<<<<<<< HEAD
> Note: The PySpark package is required if you want to run the tests in `test/`. 
=======
> Note: The PySpark package and "py4j" are required if you want to run the tests in `test/`. The packages are also included in Spark installations at `$SPARK_HOME/python` resp. `$SPARK_HOME/python/lib/py4j-*-src.zip`.
>>>>>>> 49daea0a

## Compatibility and Requirements

Tested with Spark 3.2.3, 3.3.2, 3.4.1, 3.5.5 in combination with Python 3.8, 3.9, 3.10, 3.12 and 3.13. See the branch [python-2.7](/commoncrawl/cc-pyspark/tree/python-2.7) if you want to run the job on Python 2.7 and older Spark versions.


## Get Sample Data

To develop locally, you'll need at least three data files – one for each format used in at least one of the examples. They can be fetched from the following links:
* [warc.gz](https://data.commoncrawl.org/crawl-data/CC-MAIN-2017-13/segments/1490218186353.38/warc/CC-MAIN-20170322212946-00000-ip-10-233-31-227.ec2.internal.warc.gz)
* [wat.gz](https://data.commoncrawl.org/crawl-data/CC-MAIN-2017-13/segments/1490218186353.38/wat/CC-MAIN-20170322212946-00000-ip-10-233-31-227.ec2.internal.warc.wat.gz)
* [wet.gz](https://data.commoncrawl.org/crawl-data/CC-MAIN-2017-13/segments/1490218186353.38/wet/CC-MAIN-20170322212946-00000-ip-10-233-31-227.ec2.internal.warc.wet.gz)

Alternatively, running `get-data.sh` downloads the sample data. It also writes input files containing
* sample input as `file://` URLs
* all input of one monthly crawl as paths relative to the data bucket base URL `s3://commoncrawl/` resp. `https://data.commoncrawl.org/` – see [authenticated S3 access or access via HTTP](#authenticated-s3-access-or-access-via-http) for more information.

Note that the sample data is from an older crawl (`CC-MAIN-2017-13` run in March 2017). If you want to use more recent data, please visit the [Common Crawl site](https://commoncrawl.org/the-data/get-started/).


## Process Common Crawl Data on Spark

CC-PySpark reads the list of input files from a manifest file. Typically, these are Common Crawl WARC, WAT or WET files, but it could be any other type of file, as long it is supported by the class implementing [CCSparkJob](src/cc_pyspark/sparkcc.py). The files can be given as absolute URLs or as paths relative to a base URL (option `--input_base_url`). The URL cat point to a local file (`file://`), to a remote location (typically below `s3://commoncrawl/` resp. `https://data.commoncrawl.org/`). For development and testing, you'd start with local files.

### Running locally

Spark jobs can be started using `spark-submit` (see [Setup](#setup) above if you have a manual installation of Spark):

```
spark-submit ./server_count.py \
	--num_output_partitions 1 --log_level WARN \
	./input/test_warc.txt servernames
```

This will count web server names sent in HTTP response headers for the sample WARC input and store the resulting counts in the SparkSQL table "servernames" in your warehouse location defined by `spark.sql.warehouse.dir` (usually in your working directory as `./spark-warehouse/servernames`).

The output table can be accessed via SparkSQL, e.g.,

```
$ pyspark 
>>> df = sqlContext.read.parquet("spark-warehouse/servernames")
>>> for row in df.sort(df.val.desc()).take(10): print(row)
... 
Row(key=u'Apache', val=9396)
Row(key=u'nginx', val=4339)
Row(key=u'Microsoft-IIS/7.5', val=3635)
Row(key=u'(no server in HTTP header)', val=3188)
Row(key=u'cloudflare-nginx', val=2743)
Row(key=u'Microsoft-IIS/8.5', val=1459)
Row(key=u'Microsoft-IIS/6.0', val=1324)
Row(key=u'GSE', val=886)
Row(key=u'Apache/2.2.15 (CentOS)', val=827)
Row(key=u'Apache-Coyote/1.1', val=790)
```

But it's also possible to configure a different output format, for example CSV or JSON; pass `--help` on the command line for more details.

See also
* [running the Spark shell and submitting Spark jobs](https://spark.apache.org/docs/latest/#running-the-examples-and-shell)
* [PySpark SQL API](https://spark.apache.org/docs/latest/api/python/pyspark.sql.html)

#### Debugging in an IDE

If the `.py` file for the job you want to debug is runnable (i.e. if it has a `if __name__ == "__main__":` line), you can bypass `spark-submit` and run it directly as a Python script: 

```bash
python server_count.py --num_output_partitions 1 ./input/test_warc.txt servernames`
````

Spark will complain if the output directory exists - you may want to add a preprocessing step that deletes the appropriate subdirectory under `spark-warehouse` before each run, eg `rm -rf wpark-warehouse/servernames`.

> If you have manually installed Spark you'll need to ensure the pyspark package is on your PYTHONPATH: 
> ```bash
> PYTHONPATH=$PYTHONPATH:$SPARK_HOME/python python server_count.py --num_output_partitions 1 ./input/test_warc.txt servernames
> ```

Note that the `run_job` code is still invoked by the Spark Java binary behind the scenes, which normally prevents a debugger from attaching. To debug the `run_job` internals, it's recommended to set up a unit test and debug that; see `test/test_sitemaps_from_robotstxt` for examples of single and batched job tests.


### Running in Spark cluster over large amounts of data

As the Common Crawl dataset lives in the Amazon Public Datasets program, you can access and process it on Amazon AWS (in the us-east-1 [AWS region](https://docs.aws.amazon.com/AWSEC2/latest/UserGuide/using-regions-availability-zones.html#concepts-regions)) without incurring any transfer costs. The only cost that you incur is the cost of the machines running your Spark cluster.

1. spinning up the Spark cluster: [AWS EMR](https://aws.amazon.com/documentation/emr/) contains a ready-to-use Spark installation but you'll find multiple descriptions on the web how to deploy Spark on a cheap cluster of AWS spot instances. See also [launching Spark on a cluster](https://spark.apache.org/docs/latest/#launching-on-a-cluster).

2. choose appropriate cluster-specific settings when [submitting jobs](https://spark.apache.org/docs/latest/submitting-applications.html) and also check for relevant [command-line options](#command-line-options) (e.g., `--num_input_partitions` or `--num_output_partitions`, see below)

3. don't forget to deploy all dependencies in the cluster, see [advanced dependency management](https://spark.apache.org/docs/latest/submitting-applications.html#advanced-dependency-management)

4. also the the file `sparkcc.py` needs to be deployed or added as argument `--py-files sparkcc.py` to `spark-submit`. Note: several of the examples require further Python files as dependencies.


The script [run_ccpyspark_job_hadoop.sh](./run_ccpyspark_job_hadoop.sh) shows an example how to run a Spark job on a Hadoop cluster (Spark on YARN). Please, do not forget to adapt this script to your needs.


### Command-line options

All examples show the available command-line options if called with the parameter `--help` or `-h`, e.g.
```
spark-submit ./server_count.py --help
```

#### Overwriting Spark configuration properties

There are many [Spark configuration properties](https://spark.apache.org/docs/latest/configuration.html) which allow to tune the job execution or output, see for example see [tuning Spark](https://spark.apache.org/docs/latest/tuning.html) or [EMR Spark memory tuning](https://aws.amazon.com/blogs/big-data/best-practices-for-successfully-managing-memory-for-apache-spark-applications-on-amazon-emr/).

It's possible to overwrite Spark properties when [submitting the job](https://spark.apache.org/docs/latest/submitting-applications.html):

```
spark-submit \
    --conf spark.sql.warehouse.dir=myWareHouseDir \
    ... (other Spark options, flags, config properties) \
    ./server_count.py \
    ... (program-specific options)
```

#### Authenticated S3 Access or Access Via HTTP

Since April 2022 there are two ways to access of Common Crawl data:
- using HTTP/HTTPS and the base URL `https://data.commoncrawl.org/` or `https://ds5q9oxwqwsfj.cloudfront.net/`
- using the S3 API to read the bucket `s3://commoncrawl/` requires authentication and makes an Amazon Web Services account mandatory.

The S3 API is strongly recommended as the most performant access scheme, if the data is processed in the AWS cloud and in the AWS `us-east-1` region. In contrary, if reading the data from outside the AWS cloud, HTTP/HTTPS access is the preferred option.

Dependent on the chosen access scheme, the data bucket's base URL needs to be passed using the command-line option `--input_base_url`:
- `--input_base_url https://data.commoncrawl.org/` when using HTTP/HTTPS
- `--input_base_url s3://commoncrawl/` when using the S3 API.

This project uses [boto3](https://boto3.amazonaws.com/v1/documentation/api/latest/index.html) to access WARC, WAT or WET files on `s3://commoncrawl/` over the S3 API. The best way is to ensure that a S3 read-only IAM policy is attached to the the IAM role of the EC2 instances where Common Crawl data is processed, see the [IAM user guide](https://docs.aws.amazon.com/IAM/latest/UserGuide/introduction.html). If this is no option (or if the processing is not running on AWS), there are various other [options to configure credentials in boto3](https://boto3.amazonaws.com/v1/documentation/api/latest/guide/credentials.html#configuring-credentials).

Please also note that [querying the columnar index requires S3 access](#supported-access-schemes-for-the-columnar-index).


### Querying the columnar index

The example tools to query the [columnar URL index](https://commoncrawl.org/2018/03/index-to-warc-files-and-urls-in-columnar-format/) may require additional configuration and setup steps.

#### Supported access schemes for the columnar index

Querying the columnar index using cc-pyspark requires authenticated S3 access. There is no support for HTTP/HTTPS access. Please see here for more information about [supported data access schemes](#authenticated-s3-access-or-access-via-http).

#### Installation of S3 Support Libraries

While WARC/WAT/WET files are read using boto3, accessing the [columnar URL index](https://commoncrawl.org/2018/03/index-to-warc-files-and-urls-in-columnar-format/) (see option `--query` of CCIndexSparkJob) is done directly by the SparkSQL engine and requires that S3 support libraries are available. These libs are usually provided when the Spark job is run on a Hadoop cluster running on AWS (eg. EMR). However, they may not be provided for any Spark distribution and are usually absent when running Spark locally (not in a Hadoop cluster). In these situations, the easiest way is to add the libs as required packages by adding `--packages org.apache.hadoop:hadoop-aws:3.3.4` to the arguments of `spark-submit`. This will make [Spark manage the dependencies](https://spark.apache.org/docs/latest/submitting-applications.html#advanced-dependency-management) - the hadoop-aws package and transitive dependencies are downloaded as Maven dependencies. Note that the required version of hadoop-aws package depends on the Hadoop version bundled with your Spark installation, e.g., Spark 3.5.6 bundled with Hadoop 3.3.4 ([spark-3.5.6-bin-hadoop3.tgz](https://archive.apache.org/dist/spark/spark-3.5.6/spark-3.5.6-bin-hadoop3.tgz)). Please check your Spark package and the underlying Hadoop installation for the correct version.

Please also note that:
- the schema of the URL referencing the columnar index depends on the actual S3 file system implementation: it's `s3://` on EMR but `s3a://` when using [s3a](https://hadoop.apache.org/docs/current/hadoop-aws/tools/hadoop-aws/index.html#Introducing_the_Hadoop_S3A_client.).
- (since April 2022) only authenticated S3 access is possible. This requires that access to S3 is properly set up. For configuration details, see
  [Authorizing access to EMRFS data in Amazon S3](https://docs.aws.amazon.com/emr/latest/ReleaseGuide/emr-plan-credentialsprovider.html)
  or [Hadoop-AWS: Authenticating with S3](https://hadoop.apache.org/docs/current/hadoop-aws/tools/hadoop-aws/index.html#Authenticating_with_S3).

Below an example call to count words in 10 WARC records host under the `.is` top-level domain using the `--packages` option:
```
spark-submit \
<<<<<<< HEAD
    --packages org.apache.hadoop:hadoop-aws:3.3.2 \
=======
    --packages org.apache.hadoop:hadoop-aws:3.3.4 \
    --conf spark.sql.parquet.mergeSchema=true \
>>>>>>> 49daea0a
    ./cc_index_word_count.py \
    --input_base_url s3://commoncrawl/ \
    --query "SELECT url, warc_filename, warc_record_offset, warc_record_length, content_charset FROM ccindex WHERE crawl = 'CC-MAIN-2020-24' AND subset = 'warc' AND url_host_tld = 'is' LIMIT 10" \
    s3a://commoncrawl/cc-index/table/cc-main/warc/ \
    myccindexwordcountoutput \
    --num_output_partitions 1 \
    --output_format json
```

#### Columnar index and schema merging

The schema of the [columnar URL index](https://commoncrawl.org/2018/03/index-to-warc-files-and-urls-in-columnar-format/) has been extended over time by adding new columns. If you want to query one of the new columns (e.g., `content_languages`), the following [Spark configuration option](#overwriting-spark-configuration-properties) needs to be set:
```
--conf spark.sql.parquet.mergeSchema=true
```

However, this option impacts the query performance, so use with care! Please also read [cc-index-table](https://github.com/commoncrawl/cc-index-table) about configuration options to improve the performance of Spark SQL queries.

Alternatively, it's possible configure the table schema explicitly:
- download the [latest table schema as JSON](https://github.com/commoncrawl/cc-index-table/blob/master/src/main/resources/schema/cc-index-schema-flat.json)
- and use it by adding the command-line argument `--table_schema cc-index-schema-flat.json`.


### Using FastWARC to read WARC files

> [FastWARC](https://resiliparse.chatnoir.eu/en/latest/man/fastwarc.html) is a high-performance WARC parsing library for Python written in C++/Cython. The API is inspired in large parts by WARCIO, but does not aim at being a drop-in replacement.

Replacing [FastWARC](https://resiliparse.chatnoir.eu/en/latest/man/fastwarc.html) can speed up job execution by 25% if little custom computations are done and most of the time is spent for parsing WARC files.

To use FastWARC
- the job class must inherit from [CCFastWarcSparkJob](src/cc_pyspark/sparkcc_fastwarc.py) instead of [CCSparkJob](src/cc_pyspark/sparkcc.py). See [ServerCountFastWarcJob](src/cc_pyspark/jobs/server_count_fastwarc.py) for an example.
- when running the job in a Spark cluster, `sparkcc_fastwarc.py` must be passed via `--py-files` in addition to `sparkcc.py` and further job-specific Python files. See also [running in a Spark cluster](#running-in-spark-cluster-over-large-amounts-of-data).

Some differences between the warcio and FastWARC APIs are hidden from the user in methods implemented in [CCSparkJob](src/cc_pyspark/sparkcc.py) and [CCFastWarcSparkJob](src/cc_pyspark/sparkcc_fastwarc.py) respectively. These methods allow to access WARC or HTTP headers and the payload stream in a unique way, regardless of whether warcio or FastWARC are used.

However, it's recommended that you carefully verify that your custom job implementation works in combination with FastWARC. There are subtle differences between the warcio and FastWARC APIs, including the underlying classes (WARC/HTTP headers and stream implementations). In addition, FastWARC does not support for legacy ARC files and does not automatically decode HTTP content and transfer encodings (see [Resiliparse HTTP Tools](https://resiliparse.chatnoir.eu/en/latest/man/parse/http.html#read-chunked-http-payloads)). While content and transfer encodings are already decoded in Common Crawl WARC files, this may not be the case for WARC files from other sources. See also [WARC 1.1 specification, http/https response records](https://iipc.github.io/warc-specifications/specifications/warc-format/warc-1.1/#http-and-https-schemes).

FastWARC allows to filter unwanted WARC record types at parse time, e.g., skip request records immediately not even passing them forward to the caller. To get the maximum performance from FastWARC, it's recommended to utilize the filters by setting the static class variable `fastwarc_record_filter`.

The following examples are ported to use FastWARC:
+ [count HTML tags](./html_tag_count_fastwarc.py)
+ [count web server names](./server_count_fastwarc.py)
+ list host names and corresponding [IP addresses](./server_ip_address_fastwarc.py)
+ [word count](./word_count_fastwarc.py)

In addition, the following tools are implemented using FastWARC:
+ [extract host-level links](./hostlinks_extract_fastwarc.py)
+ [WET extractor](./wet_extractor.py)

Please refer to the above [description of examples](#common-crawl-pyspark-examples) for additional details.


## Running the Tests

To run the tests in `test/` you will need to add `.` and `test` to the PYTHONPATH:

```bash
PYTHONPATH=$PYTHONPATH:.:test pytest -v test
```

or if you have a manual installation of Spark:

```bash
PYTHONPATH=$PYTHONPATH:$SPARK_HOME/python:.:test pytest -v test
```


## Running the Tests

To run the tests in `test/` you will need to add `.` and `test` to the PYTHONPATH:

```bash
PYTHONPATH=$PYTHONPATH:.:test pytest -v test
```

or if you have a manual installation of Spark:

```bash
PYTHONPATH=$PYTHONPATH:$SPARK_HOME/python:.:test pytest -v test
```


## Credits

Examples are originally ported from Stephen Merity's [cc-mrjob](https://github.com/commoncrawl/cc-mrjob/) with the following changes and upgrades:
* based on Apache Spark (instead of [mrjob](https://mrjob.readthedocs.io/))
* [boto3](https://boto3.readthedocs.io/) supporting multi-part download of data from S3
* [warcio](https://github.com/webrecorder/warcio) a Python 2 and Python 3 compatible module for accessing WARC files

Further inspirations are taken from
* [cosr-back](https://github.com/commonsearch/cosr-back) written by Sylvain Zimmer for [Common Search](https://web.archive.org/web/20171117073653/https://about.commonsearch.org/). You should definitely take a look at it if you need a more sophisticated WARC processor (including an HTML parser for example).
* Mark Litwintschik's blog post [Analysing Petabytes of Websites](https://tech.marksblogg.com/petabytes-of-website-data-spark-emr.html)


## License

MIT License, as per [LICENSE](./LICENSE)<|MERGE_RESOLUTION|>--- conflicted
+++ resolved
@@ -6,25 +6,17 @@
 
 + [count HTML tags](src/cc_pyspark/jobs/html_tag_count.py) in Common Crawl's raw response data (WARC files)
 
-<<<<<<< HEAD
-+ [count web server names](src/cc_pyspark/jobs/server_count.py) in Common Crawl's metadata (WAT files or WARC files)
-=======
-+ [count web server names](./server_count.py) in Common Crawl's metadata (HTTP headers in WAT or WARC files)
->>>>>>> 49daea0a
++ [count web server names](src/cc_pyspark/jobs/server_count.py) in Common Crawl's metadata (HTTP headers in WAT or WARC files)
 
 + list host names and corresponding [IP addresses](src/cc_pyspark/jobs/server_ip_address.py) (WAT files or WARC files)
 
 + [word count](src/cc_pyspark/jobs/word_count.py) (term and document frequency) in Common Crawl's extracted text (WET files)
 
-<<<<<<< HEAD
++ [md5sum](src/cc_pyspark/jobs/md5sum.py) Run an external command (`md5sum`) on a list of files from a manifest – WARC, WET, WAT, or any other type of file.
+
 + [extract links](src/cc_pyspark/jobs/wat_extract_links.py) from WAT files and [construct the (host-level) web graph](src/cc_pyspark/jobs/hostlinks_to_graph.py) – for further details about the web graphs see the project [cc-webgraph](https://github.com/commoncrawl/cc-webgraph)
-=======
-+ [md5sum](./md5sum.py) Run an external command (`md5sum`) on a list of files from a manifest – WARC, WET, WAT, or any other type of file.
-
-+ [extract links](./wat_extract_links.py) from WAT files and [construct the (host-level) web graph](./hostlinks_to_graph.py) – for further details about the web graphs see the project [cc-webgraph](https://github.com/commoncrawl/cc-webgraph)
->>>>>>> 49daea0a
-
-+ [WET extractor](./wet_extractor.py), using FastWARC and Resiliparse. See also [Using FastWARC](#using-fastwarc-to-read-warc-files).
+
++ [WET extractor](src/cc_pyspark/jobs/wet_extractor.py), using FastWARC and Resiliparse. See also [Using FastWARC](#using-fastwarc-to-read-warc-files).
 
 + work with the [columnar URL index](https://commoncrawl.org/2018/03/index-to-warc-files-and-urls-in-columnar-format/) (see also [cc-index-table](https://github.com/commoncrawl/cc-index-table) and the notes about [querying the columnar index](#querying-the-columnar-index)):
 
@@ -77,11 +69,7 @@
 
 Install Spark if (see the [Spark documentation](https://spark.apache.org/docs/latest/) for guidance). Then, ensure that `spark-submit` and `pyspark` are on your `$PATH`, or prepend `$SPARK_HOME/bin` when running eg `$SPARK_HOME/bin/spark-submit`.
 
-<<<<<<< HEAD
-> Note: The PySpark package is required if you want to run the tests in `test/`. 
-=======
-> Note: The PySpark package and "py4j" are required if you want to run the tests in `test/`. The packages are also included in Spark installations at `$SPARK_HOME/python` resp. `$SPARK_HOME/python/lib/py4j-*-src.zip`.
->>>>>>> 49daea0a
+> Note: The PySpark package and "py4j" are required if you want to run the tests in `test/`. The packages are also included in Spark installations; Python binary is at `$SPARK_HOME/python` and package sources are at `$SPARK_HOME/python/lib/py4j-*-src.zip`.
 
 ## Compatibility and Requirements
 
@@ -236,12 +224,8 @@
 Below an example call to count words in 10 WARC records host under the `.is` top-level domain using the `--packages` option:
 ```
 spark-submit \
-<<<<<<< HEAD
-    --packages org.apache.hadoop:hadoop-aws:3.3.2 \
-=======
     --packages org.apache.hadoop:hadoop-aws:3.3.4 \
     --conf spark.sql.parquet.mergeSchema=true \
->>>>>>> 49daea0a
     ./cc_index_word_count.py \
     --input_base_url s3://commoncrawl/ \
     --query "SELECT url, warc_filename, warc_record_offset, warc_record_length, content_charset FROM ccindex WHERE crawl = 'CC-MAIN-2020-24' AND subset = 'warc' AND url_host_tld = 'is' LIMIT 10" \
@@ -309,21 +293,6 @@
 ```
 
 
-## Running the Tests
-
-To run the tests in `test/` you will need to add `.` and `test` to the PYTHONPATH:
-
-```bash
-PYTHONPATH=$PYTHONPATH:.:test pytest -v test
-```
-
-or if you have a manual installation of Spark:
-
-```bash
-PYTHONPATH=$PYTHONPATH:$SPARK_HOME/python:.:test pytest -v test
-```
-
-
 ## Credits
 
 Examples are originally ported from Stephen Merity's [cc-mrjob](https://github.com/commoncrawl/cc-mrjob/) with the following changes and upgrades:
